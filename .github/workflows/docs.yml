name: docs

on:
  push:
    branches:
      - "main"
  workflow_dispatch: # This line makes the workflow manually triggerable

jobs:
  deploy-docs:
    if: (github.event_name == 'release') || (github.event_name == 'push' && github.ref == 'refs/heads/main')

    runs-on: ubuntu-latest
    steps:
      - uses: actions/checkout@v3

      - name: Set up Python
        uses: actions/setup-python@v4
        with:
          python-version: "3.11"

      - name: Install Poetry
        run: pip install poetry==1.8.2

      - name: Install dependencies
        run: poetry install --with docs

      - name: Download data
        run: |
          mkdir -p /opt/conda
          wget https://repo.anaconda.com/miniconda/Miniconda3-py39_24.5.0-0-Linux-x86_64.sh -O /opt/conda/miniconda.sh
          bash /opt/conda/miniconda.sh -b -p /opt/miniconda
          poetry run fedpydeseq2-download-data --only_luad --raw_data_output_path /home/runner/work/fedpydeseq2/docs/examples/data/raw --conda_activate_path /opt/miniconda/bin/activate
<<<<<<< HEAD
          ls /home/runner/work/fedpydeseq2/docs/examples/data/raw
          ls /home/runner/work/fedpydeseq2/docs/examples/data/raw/tcga
=======
>>>>>>> 0578c4be

      - name: Build docs
        run: poetry run mkdocs gh-deploy --force<|MERGE_RESOLUTION|>--- conflicted
+++ resolved
@@ -31,11 +31,8 @@
           wget https://repo.anaconda.com/miniconda/Miniconda3-py39_24.5.0-0-Linux-x86_64.sh -O /opt/conda/miniconda.sh
           bash /opt/conda/miniconda.sh -b -p /opt/miniconda
           poetry run fedpydeseq2-download-data --only_luad --raw_data_output_path /home/runner/work/fedpydeseq2/docs/examples/data/raw --conda_activate_path /opt/miniconda/bin/activate
-<<<<<<< HEAD
           ls /home/runner/work/fedpydeseq2/docs/examples/data/raw
           ls /home/runner/work/fedpydeseq2/docs/examples/data/raw/tcga
-=======
->>>>>>> 0578c4be
-
+          
       - name: Build docs
         run: poetry run mkdocs gh-deploy --force